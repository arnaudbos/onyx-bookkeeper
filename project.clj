--- conflicted
+++ resolved
@@ -13,11 +13,7 @@
                              :sign-releases false}}
   :dependencies [[org.clojure/clojure "1.7.0"]
                  ^{:voom {:repo "git@github.com:onyx-platform/onyx.git" :branch "master"}}
-<<<<<<< HEAD
-                 [org.onyxplatform/onyx "0.8.10-SNAPSHOT"]]
-=======
                  [org.onyxplatform/onyx "0.8.10"]]
->>>>>>> e8b5837f
   :profiles {:dev {:plugins [[lein-set-version "0.4.1"]
                              [lein-update-dependency "0.1.2"]
                              [lein-pprint "1.1.1"]]}
