--- conflicted
+++ resolved
@@ -15,11 +15,7 @@
                  [org.apache.bookkeeper/bookkeeper-server "4.4.0" :exclusions [org.slf4j/slf4j-log4j12]]
                  ;[org.apache.bookkeeper/bookkeeper "4.4.0" :exclusions [org.slf4j/slf4j-log4j12]]
                  ^{:voom {:repo "git@github.com:onyx-platform/onyx.git" :branch "master"}}
-<<<<<<< HEAD
-                 [org.onyxplatform/onyx "0.14.1-20181029_032751-gd17a54d"]]
-=======
                  [org.onyxplatform/onyx "0.14.0"]]
->>>>>>> 2422e548
   :jvm-opts ^:replace ["-Xmx3g"]
   :profiles {:debug 
              {:jvm-opts ^:replace ["-server"
